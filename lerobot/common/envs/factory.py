import importlib

import gymnasium as gym


def make_env(cfg, num_parallel_envs=0) -> gym.Env | gym.vector.SyncVectorEnv:
    """
    Note: When `num_parallel_envs > 0`, this function returns a `SyncVectorEnv` which takes batched action as input and
    returns batched observation, reward, terminated, truncated of `num_parallel_envs` items.
    """
    kwargs = {
        "obs_type": "pixels_agent_pos",
        "render_mode": "rgb_array",
        "max_episode_steps": cfg.env.episode_length,
        "visualization_width": 384,
        "visualization_height": 384,
    }

    package_name = f"gym_{cfg.env.name}"

    try:
        importlib.import_module(package_name)
    except ModuleNotFoundError as e:
        print(
            f"{package_name} is not installed. Please install it with `pip install 'lerobot[{cfg.env.name}]'`"
        )
<<<<<<< HEAD
    elif cfg.env.name == "aloha":
        import gym_aloha  # noqa: F401

        if cfg.env.task == "sim_transfer_cube":
            env_name = "gym_aloha/AlohaTransferCube-v0"
        elif cfg.env.task == "sim_insertion":
            env_name = "gym_aloha/AlohaInsertion-v0"
        else:
            raise ValueError(f"`{cfg.env.task}` has no environment implementation.")

        env_fn = lambda: gym.make(env_name, **kwargs)  # noqa: E731
    else:
        raise ValueError(cfg.env.name)
=======
        raise e

    gym_handle = f"{package_name}/{cfg.env.task}"
>>>>>>> 1e09507b

    if num_parallel_envs == 0:
        # non-batched version of the env that returns an observation of shape (c)
        env = gym.make(gym_handle, **kwargs)
    else:
        # batched version of the env that returns an observation of shape (b, c)
        env = gym.vector.SyncVectorEnv(
            [lambda: gym.make(gym_handle, **kwargs) for _ in range(num_parallel_envs)]
        )
    return env<|MERGE_RESOLUTION|>--- conflicted
+++ resolved
@@ -24,25 +24,9 @@
         print(
             f"{package_name} is not installed. Please install it with `pip install 'lerobot[{cfg.env.name}]'`"
         )
-<<<<<<< HEAD
-    elif cfg.env.name == "aloha":
-        import gym_aloha  # noqa: F401
-
-        if cfg.env.task == "sim_transfer_cube":
-            env_name = "gym_aloha/AlohaTransferCube-v0"
-        elif cfg.env.task == "sim_insertion":
-            env_name = "gym_aloha/AlohaInsertion-v0"
-        else:
-            raise ValueError(f"`{cfg.env.task}` has no environment implementation.")
-
-        env_fn = lambda: gym.make(env_name, **kwargs)  # noqa: E731
-    else:
-        raise ValueError(cfg.env.name)
-=======
         raise e
 
     gym_handle = f"{package_name}/{cfg.env.task}"
->>>>>>> 1e09507b
 
     if num_parallel_envs == 0:
         # non-batched version of the env that returns an observation of shape (c)
